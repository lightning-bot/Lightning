# Lightning.py - The Successor to Lightning.js
# Copyright (C) 2019 - LightSage
#
# This program is free software: you can redistribute it and/or modify
# it under the terms of the GNU Affero General Public License as published
# by the Free Software Foundation at version 3 of the License.
#
# This program is distributed in the hope that it will be useful,
# but WITHOUT ANY WARRANTY; without even the implied warranty of
# MERCHANTABILITY or FITNESS FOR A PARTICULAR PURPOSE.  See the
# GNU Affero General Public License for more details.
#
# You should have received a copy of the GNU Affero General Public License
# along with this program.  If not, see <https://www.gnu.org/licenses/>.
#
# In addition, clauses 7b and 7c are in effect for this program.
#
# b) Requiring preservation of specified reasonable legal notices or
# author attributions in that material or in the Appropriate Legal
# Notices displayed by works containing it; or
#
# c) Prohibiting misrepresentation of the origin of that material, or
# requiring that modified versions of such material be marked in
# reasonable ways as different from the original version

import discord
from datetime import datetime
import config
import platform
from discord.ext import commands, tasks
from typing import Union
from collections import Counter
from utils.paginator import Pages
import asyncio
import itertools
import time
import json
import resources.botemojis as emoji
from utils.checks import is_bot_manager

class NonGuildUser(commands.Converter):
    async def convert(self, ctx, argument):
        if argument.isdigit() is False:
            return await ctx.send("Not a valid user ID!")
        try:
            return await ctx.bot.fetch_user(argument)
        except discord.NotFound:
            return await ctx.send("Not a valid user ID!")

# Paginated Help Command taken from https://github.com/Rapptz/RoboDanny/blob/rewrite/cogs/meta.py
# MIT Licensed - Copyright (c) 2015 Rapptz 
# https://github.com/Rapptz/RoboDanny/blob/rewrite/LICENSE.txt

class HelpPaginator(Pages):
    def __init__(self, help_command, ctx, entries, *, per_page=4):
        super().__init__(ctx, entries=entries, per_page=per_page)
        self.reaction_emojis.append(('\N{WHITE QUESTION MARK ORNAMENT}', self.show_bot_help))
        self.total = len(entries)
        self.help_command = help_command
        self.prefix = help_command.clean_prefix
        self.is_bot = False

    def get_bot_page(self, page):
        cog, description, commands = self.entries[page - 1]
        self.title = f'{cog} Commands'
        self.description = description
        return commands

    def prepare_embed(self, entries, page, *, first=False):
        self.embed.clear_fields()
        self.embed.description = self.description
        self.embed.title = self.title

        #if self.is_bot:
        #    value ='For more help, join the official bot support server: https://discord.gg/DWEaqMy'
        #    self.embed.add_field(name='Support', value=value, inline=False)

        self.embed.set_footer(text=f'Use "{self.prefix}help command" for more info on a command.')

        for entry in entries:
            signature = f'{entry.qualified_name} {entry.signature}'
            self.embed.add_field(name=signature, value=entry.short_doc or "No help given", inline=False)

        if self.maximum_pages:
            self.embed.set_author(name=f'Page {page}/{self.maximum_pages} ({self.total} commands)')

    async def show_help(self):
        """shows this message"""

        self.embed.title = 'Paginator help'
        self.embed.description = 'Hello! Welcome to the help page.'

        messages = [f'{emoji} {func.__doc__}' for emoji, func in self.reaction_emojis]
        self.embed.clear_fields()
        self.embed.add_field(name='What are these reactions for?', value='\n'.join(messages), inline=False)

        self.embed.set_footer(text=f'We were on page {self.current_page} before this message.')
        await self.message.edit(embed=self.embed)

        async def go_back_to_current_page():
            await asyncio.sleep(30.0)
            await self.show_current_page()

        self.bot.loop.create_task(go_back_to_current_page())

    async def show_bot_help(self):
        """shows how to use the bot"""

        self.embed.title = 'Using the bot'
        self.embed.description = 'Hello! Welcome to the help page.'
        self.embed.clear_fields()

        entries = (
            ('<argument>', 'This means the argument is __**required**__.'),
            ('[argument]', 'This means the argument is __**optional**__.'),
            ('[A|B]', 'This means the it can be __**either A or B**__.'),
            ('[argument...]', 'This means you can have multiple arguments.\n' \
                              'Now that you know the basics, it should be noted that...\n' \
                              '__**You do not type in the brackets!**__')
        )

        self.embed.add_field(name='How do I use this bot?', value='Reading the bot signature is pretty simple.')

        for name, value in entries:
            self.embed.add_field(name=name, value=value, inline=False)

        self.embed.set_footer(text=f'We were on page {self.current_page} before this message.')
        await self.message.edit(embed=self.embed)

        async def go_back_to_current_page():
            await asyncio.sleep(30.0)
            await self.show_current_page()

        self.bot.loop.create_task(go_back_to_current_page())

class PaginatedHelpCommand(commands.HelpCommand):
    def __init__(self):
        super().__init__(command_attrs={
            'cooldown': commands.Cooldown(1, 3.0, commands.BucketType.member),
            'help': 'Shows help about the bot, a command, or a category'
        })

    async def on_help_command_error(self, ctx, error):
        if isinstance(error, commands.CommandInvokeError):
            await ctx.send(str(error.original))

    def get_command_signature(self, command):
        parent = command.full_parent_name
        if len(command.aliases) > 0:
            aliases = '|'.join(command.aliases)
            fmt = f'[{command.name}|{aliases}]'
            if parent:
                fmt = f'{parent} {fmt}'
            alias = fmt
        else:
            alias = command.name if not parent else f'{parent} {command.name}'
        return f'{alias} {command.signature}'

    async def send_bot_help(self, mapping):
        def key(c):
            return c.cog_name or '\u200bNo Category'

        bot = self.context.bot
        entries = await self.filter_commands(bot.commands, sort=True, key=key)
        nested_pages = []
        per_page = 9
        total = 0

        for cog, commands in itertools.groupby(entries, key=key):
            commands = sorted(commands, key=lambda c: c.name)
            if len(commands) == 0:
                continue

            total += len(commands)
            actual_cog = bot.get_cog(cog)
            # get the description if it exists (and the cog is valid) or return Empty embed.
            description = (actual_cog and actual_cog.description) or discord.Embed.Empty
            nested_pages.extend((cog, description, commands[i:i + per_page]) for i in range(0, len(commands), per_page))

        # a value of 1 forces the pagination session
        pages = HelpPaginator(self, self.context, nested_pages, per_page=1)

        # swap the get_page implementation to work with our nested pages.
        pages.get_page = pages.get_bot_page
        pages.is_bot = True
        pages.total = total
        #await self.context.release()
        await pages.paginate()

    async def send_cog_help(self, cog):
        entries = await self.filter_commands(cog.get_commands(), sort=True)
        pages = HelpPaginator(self, self.context, entries)
        pages.title = f'{cog.qualified_name} Commands'
        pages.description = cog.description

        #await self.context.release()
        await pages.paginate()

    def common_command_formatting(self, page_or_embed, command):
        page_or_embed.title = self.get_command_signature(command)
        if command.description:
            page_or_embed.description = f'{command.description}\n\n{command.help}'
        else:
            page_or_embed.description = command.help or 'No help found...'

    async def send_command_help(self, command):
        # No pagination necessary for a single command.
        embed = discord.Embed(colour=discord.Colour(0xf74b06))
        self.common_command_formatting(embed, command)
        await self.context.send(embed=embed)

    async def send_group_help(self, group):
        subcommands = group.commands
        if len(subcommands) == 0:
            return await self.send_command_help(group)

        entries = await self.filter_commands(subcommands, sort=True)
        pages = HelpPaginator(self, self.context, entries)
        self.common_command_formatting(pages, group)

        #await self.context.release()
        await pages.paginate()

class Meta(commands.Cog):
    """Commands related to Discord or the bot"""
    def __init__(self, bot):
        self.bot = bot
        self.original_help_command = bot.help_command
        bot.help_command = PaginatedHelpCommand()
        bot.help_command.cog = self
<<<<<<< HEAD
        self.number_places = (
            '\N{FIRST PLACE MEDAL}',
            '\N{SECOND PLACE MEDAL}',
            '\N{THIRD PLACE MEDAL}',
            '4\N{combining enclosing keycap}',
            '5\N{combining enclosing keycap}',
            '6\N{combining enclosing keycap}',
            '7\N{combining enclosing keycap}',
            '8\N{combining enclosing keycap}',
            '9\N{combining enclosing keycap}',
            '\N{KEYCAP TEN}')
        self.bulk_command_insertion.start()
        # Protect our data
        self.dump_lock = asyncio.Lock(loop=bot.loop)
        self.data_todump = []
=======
        self.unavailable_guilds = []
>>>>>>> ee470013

    def cog_unload(self):
        self.bot.help_command = self.original_help_command
        self.bulk_command_insertion.stop()

    @commands.command()
    async def avatar(self, ctx, *, member: Union[discord.Member, NonGuildUser] = None):
        """Displays a user's avatar."""
        if member is None:
            member = ctx.author
        embed = discord.Embed(color=discord.Color.blue(), 
                              description=f"[Link to Avatar]({member.avatar_url_as(static_format='png')})")
        embed.set_author(name=f"{member.name}\'s Avatar")
        embed.set_image(url=member.avatar_url)
        await ctx.send(embed=embed)

    @commands.command(aliases=['ui'])
    async def userinfo(self, ctx, *, member: Union[discord.Member, NonGuildUser]=None):
        """Shows userinfo"""
        if member is None:
            member = ctx.author
        if not isinstance(member, discord.Member):
            embed = discord.Embed(title=f'User Info. for {member}')#, color=member.colour)
            embed.set_thumbnail(url=f'{member.avatar_url}')
            embed.add_field(name="Bot?", value=f"{member.bot}")
            var = member.created_at.strftime("%Y-%m-%d %H:%M")
            embed.add_field(name="Account Created On:", value=f"{var} UTC\n"
                            f"Relative Date: {self.bot.get_relative_timestamp(time_to=member.created_at, humanized=True)}")
            embed.set_footer(text='This member is not in this server.')
            return await ctx.send(embed=embed)
        embed = discord.Embed(title=f'User Info. for {member}', color=member.colour)
        embed.set_thumbnail(url=f'{member.avatar_url}')
        embed.add_field(name="Bot?", value=f"{member.bot}")
        var = member.created_at.strftime("%Y-%m-%d %H:%M")
        var2 = member.joined_at.strftime("%Y-%m-%d %H:%M")
        embed.add_field(name="Account Created On:", value=f"{var} UTC\n"
                        f"Relative Date: {self.bot.get_relative_timestamp(time_to=member.created_at, humanized=True)}")
        embed.add_field(name='Status:', value=f"{member.status}")
        embed.add_field(name="Activity:", value=f"{member.activity.name if member.activity else None}", inline=True)
        embed.add_field(name="Joined:", value=f"{var2} UTC\n"
                        f"Relative Date: {self.bot.get_relative_timestamp(time_to=member.joined_at, humanized=True)}")
        roles = [x.mention for x in member.roles]
        if f"<@&{ctx.guild.id}>" in roles:
            roles.remove(f"<@&{ctx.guild.id}>")
        embed.add_field(name=f"Roles [{len(roles)}]", value=", ".join(roles) if len(roles) < 10 else "Cannot show all roles")
        embed.set_footer(text=f'User ID: {member.id}')
        await ctx.send(embed=embed)

    @commands.command(aliases=['info', 'credits'])
    async def about(self, ctx):
        """Various information about the bot."""
        query = """SELECT COUNT(*) 
                   FROM commands_usage;"""
        async with self.bot.db.acquire() as con:
            amount = await con.fetchrow(query)
        all_members = sum(1 for _ in ctx.bot.get_all_members())
        embed = discord.Embed(title="Lightning", color=0xf74b06)
        bot_owner = self.bot.get_user(self.bot.owner_id)
        embed.set_author(name=str(bot_owner), icon_url=bot_owner.avatar_url)
        embed.url = "https://gitlab.com/LightSage/Lightning"
        embed.set_thumbnail(url=ctx.me.avatar_url)
        embed.description = f"Lightning.py, the successor to Lightning(.js)"
        embed.add_field(name="Servers", value=len(self.bot.guilds), inline=False)
        embed.add_field(name="Members", value=all_members, inline=False)
        async with self.bot.db.acquire() as con:
            postgresversion = await con.fetchval("SHOW server_version;")
        backend_msg = f"{emoji.python} **Python Version:** {platform.python_version()}\n"\
                      f"{emoji.dpy} **Discord.py Version:** {discord.__version__}\n"\
                      f"{emoji.postgres} **PostgreSQL Version:** {postgresversion}"
        embed.add_field(name="Backend", value=backend_msg)
        embed.add_field(name="Command Stats", value=f"{self.bot.successful_command} "
                                                     "commands used since boot.\n"
                                                    f"{amount[0]} commands used all time.")
        embed.add_field(name="Links", value="[Bot Invite](https://discordapp.com/api/oauth2/authorize?client_id="
                                            "532220480577470464&permissions=8&scope=bot)\n[Support Server]"
                                            "(https://discord.gg/cDPGuYd)\n[DBL](https://discordbots.org/bot/"
                                            "532220480577470464)\n[Website](https://lightsage.gitlab.io/lightning/home/)"
                                            , inline=False)
        embed.set_footer(text=f"Lightning {self.bot.version}")# | Made with "
                              #f"discord.py {discord.__version__}")
        await ctx.send(embed=embed)

    @commands.command(aliases=['invite'])
    async def botinvite(self, ctx):
        """Gives you a link to add Lightning to your server."""
        adperms = discord.Permissions.none()
        adperms.administrator = True
        essentialperms = discord.Permissions.none()
        essentialperms.kick_members = True
        essentialperms.ban_members = True
        essentialperms.manage_channels = True
        essentialperms.add_reactions = True
        essentialperms.view_audit_log = True
        essentialperms.attach_files = True
        essentialperms.manage_messages = True
        essentialperms.external_emojis = True
        essentialperms.manage_nicknames = True
        essentialperms.manage_emojis = True
        invites = "[Admin Permissions]"\
                  f"({discord.utils.oauth_url('532220480577470464', adperms)})\n"\
                  "[Regular Permissions]"\
                  f"({discord.utils.oauth_url('532220480577470464', essentialperms)})"
        embed = discord.Embed(title="Bot Invite", description=invites,
                              color=0xf74b06)
        await ctx.send(embed=embed)

    @commands.command()
    async def support(self, ctx):
        """Sends an invite that goes to the support server"""
        try: 
            await ctx.author.send("Official Support Server Invite: https://discord.gg/cDPGuYd")
            await ctx.message.add_reaction("📬")
        except discord.Forbidden:
            await ctx.send("Official Support Server Invite: https://discord.gg/cDPGuYd")

    @commands.command(hidden=True, aliases=['sourcecode'])
    async def source(self, ctx):
        """My source code"""
        await ctx.send("This is my source code. https://gitlab.com/LightSage/Lightning")

    @commands.command()
    async def ping(self, ctx):
        """Calculates the ping time."""
        before = time.monotonic()
        tmpmsg = await ctx.send('Calculating...')
        after = time.monotonic()
        latencyms = round(self.bot.latency * 1000)
        rtt_ms = round((after - before) * 1000)
        msg = f"🏓 Ping:\nRound Time Trip: `{rtt_ms} ms` | Latency: `{latencyms} ms`"
        await tmpmsg.edit(content=msg)

    @commands.command()
    async def uptime(self, ctx):
        """Displays my uptime"""
        delta_uptime = datetime.utcnow() - self.bot.launch_time
        hours, remainder = divmod(int(delta_uptime.total_seconds()), 3600)
        minutes, seconds = divmod(remainder, 60)
        days, hours = divmod(hours, 24)
        await ctx.send(f"My uptime is: {days}d, {hours}h, {minutes}m, {seconds}s "
                       "<:meowbox:563009533530734592>")

    @commands.guild_only()
    @commands.command(aliases=['server'])
    async def serverinfo(self, ctx):
        """Shows information about the server"""
        guild = ctx.guild # Simplify 
        embed = discord.Embed(title=f"Server Info for {guild.name}")
        embed.add_field(name='Owner', value=guild.owner)
        embed.add_field(name="ID", value=guild.id)
        if guild.icon:
            embed.set_thumbnail(url=guild.icon_url)
        tmp = guild.created_at.strftime("%Y-%m-%d %H:%M")
        embed.add_field(name="Creation", value=f"{tmp} UTC")
        member_by_status = Counter(str(m.status) for m in guild.members) 
        # Little snippet taken from R. Danny. Under the MIT License
        sta = f'<:online:572962188114001921> {member_by_status["online"]} ' \
              f'<:idle:572962188201820200> {member_by_status["idle"]} ' \
              f'<:dnd:572962188134842389> {member_by_status["dnd"]} ' \
              f'<:offline:572962188008882178> {member_by_status["offline"]}\n\n' \
              f'Total: {guild.member_count}'    

        embed.add_field(name="Members", value=sta)
        embed.add_field(name="Emoji Count", value=f"{len(guild.emojis)}")
        embed.add_field(name="Verification Level", value=guild.verification_level)
        boosts = f"Tier: {guild.premium_tier}\n"\
                 f"Users Boosted Count: {guild.premium_subscription_count}"
        embed.add_field(name="Nitro Server Boost", value=boosts)
        await ctx.send(embed=embed)

    @commands.command()
    @commands.guild_only()
    async def membercount(self, ctx):
        """Prints the server's member count"""
        embed = discord.Embed(title=f"Member Count", 
                              description=f"{ctx.guild.name} has {ctx.guild.member_count} members.", 
                              color=discord.Color.orange())
        await ctx.send(embed=embed)

    @commands.command()
    @commands.guild_only()
    async def memberfind(self, ctx, *, name):
        """Looks for a member that matches the name in the guild"""
        ls = list(filter(lambda m: f"{name}" in m.name.lower(), ctx.guild.members))
        msg = f"**{len(ls)} Results for {name}**:\n"
        for x in ls:
            msg += f"\N{BULLET} {str(x)}\n"
        await ctx.safe_send(msg)

    async def commands_status_guild(self, ctx):
        em = discord.Embed(title=f"Command Stats for {ctx.guild.name}", color=0xf74b06)
        # psql is nice for queries like this. :)
        query = """SELECT COUNT(*), MIN(used_at) 
                   FROM commands_usage 
                   WHERE guild_id=$1;"""
        async with self.bot.db.acquire() as con:
            res = await con.fetchrow(query, ctx.guild.id)
        em.description = f"{res[0]} commands used so far."
        # Default to utcnow() if no value
        em.set_footer(text=f'Lightning has been tracking '
                            'command usage since')
        em.timestamp = res[1] or datetime.utcnow()
        query2 = """SELECT command_name,
                        COUNT(*) as "cmd_uses"
                   FROM commands_usage
                   WHERE guild_id=$1
                   GROUP BY command_name
                   ORDER BY "cmd_uses" DESC
                   LIMIT 5;
                """
        async with self.bot.db.acquire() as con:
            cmds = await con.fetch(query2, ctx.guild.id)
        commands_used_des = '\n'.join(f'{self.number_places[index]}: {command_name} (has been used {cmd_uses} times)'
                                      for (index, (command_name, cmd_uses)) in enumerate(cmds)) 
        if len(commands_used_des) == 0:
            commands_used_des='No Commands Used Yet!'
        em.add_field(name="Top Commands Used", value=commands_used_des)
        # Limit 5 commands as I don't want to hit the max on embed field 
        # (and also make it look ugly)
        query = """SELECT command_name,
                        COUNT(*) as "cmd_uses"
                   FROM commands_usage
                   WHERE guild_id=$1
                   AND used_at > (timezone('UTC', now()) - INTERVAL '1 day')
                   GROUP BY command_name
                   ORDER BY "cmd_uses" DESC
                   LIMIT 5;
                """
        async with self.bot.db.acquire() as con:
            fetched = await con.fetch(query, ctx.guild.id)
        # Shoutouts to R.Danny for this code
        commands_used_des = '\n'.join(f'{self.number_places[index]}: {command_name} (has been used {cmd_uses} times)'
                                      for (index, (command_name, cmd_uses)) in enumerate(fetched))
        if len(commands_used_des) == 0:
            commands_used_des='No Commands used yet for today!'
        em.add_field(name="Top Commands Used Today", value=commands_used_des, inline=False)
        if ctx.guild.icon:
            em.set_thumbnail(url=ctx.guild.icon_url)
        await ctx.send(embed=em)
    # Based off of R.Danny
    async def command_status_member(self, ctx, member):
        em = discord.Embed(title=f"Command Stats for {member}", color=0xf74b06)
        # psql is nice for queries like this. :)
        query = "SELECT COUNT(*), MIN(used_at) FROM commands_usage WHERE guild_id=$1 AND user_id=$2;"
        async with self.bot.db.acquire() as con:
            res = await con.fetchrow(query, ctx.guild.id, member.id)
        em.description = f"{res[0]} commands used so far."
        # Default to utcnow() if no value
        em.set_footer(text=f'First command usage on')
        em.timestamp = res[1] or datetime.utcnow()
        query2 = """SELECT command_name,
                        COUNT(*) as "cmd_uses"
                   FROM commands_usage
                   WHERE guild_id=$1
                   AND user_id=$2
                   GROUP BY command_name
                   ORDER BY "cmd_uses" DESC
                   LIMIT 10;
                """
        async with self.bot.db.acquire() as con:
            cmds = await con.fetch(query2, ctx.guild.id, member.id)
        commands_used_des = '\n'.join(f'{self.number_places[index]}: {command_name} (has been used {cmd_uses} times)'
                                      for (index, (command_name, cmd_uses)) in enumerate(cmds)) 
        if len(commands_used_des) == 0:
            commands_used_des='No Commands Used Yet!'
        em.add_field(name="Top Commands Used", value=commands_used_des)
        query = """SELECT command_name,
                        COUNT(*) as "cmd_uses"
                   FROM commands_usage
                   WHERE guild_id=$1
                   AND used_at > (timezone('UTC', now()) - INTERVAL '1 day')
                   GROUP BY command_name
                   ORDER BY "cmd_uses" DESC
                   LIMIT 5;
                """
        async with self.bot.db.acquire() as con:
            fetched = await con.fetch(query, ctx.guild.id)
        # Shoutouts to R.Danny for this code.
        commands_used_des = '\n'.join(f'{self.number_places[index]}: {command_name} (has been used {cmd_uses} times)'
                                      for (index, (command_name, cmd_uses)) in enumerate(fetched))
        if len(commands_used_des) == 0:
            commands_used_des='No Commands used yet for today!'
        em.add_field(name="Top Commands Used Today", value=commands_used_des, inline=False)
        em.set_thumbnail(url=member.avatar_url)
        await ctx.send(embed=em)

    @commands.group(invoke_without_command=True)
    @commands.guild_only()
    async def stats(self, ctx, member: discord.Member=None):
        """Sends stats about which commands are used often in the guild"""
        async with ctx.typing():
            if member is None:
                await self.commands_status_guild(ctx)
            else:
                await self.command_status_member(ctx, member)

    @stats.command(name="all")
    @commands.check(is_bot_manager)
    async def stats_all(self, ctx):
        """Sends stats on the most popular commands used in the bot"""
        async with ctx.typing():
            query = """SELECT command_name,
                        COUNT (*) as "cmd_uses"
                       FROM commands_usage
                       GROUP BY command_name
                       ORDER BY "cmd_uses" DESC
                       LIMIT 10;
                    """
            async with self.bot.db.acquire() as con:
                fetched = await con.fetch(query)
                # Shoutouts to R.Danny for this code.
            commands_used_des = '\n'.join(f'{self.number_places[index]}: {command_name} (has been used {cmd_uses} times)'
                                 for (index, (command_name, cmd_uses)) in enumerate(fetched))
            embed=discord.Embed(title="Popular Commands", color=0x841d6e)
            embed.add_field(name="All Time", value=commands_used_des)
            query = """SELECT command_name,
                        COUNT (*) as "cmd_uses"
                       FROM commands_usage
                       WHERE used_at > (timezone('UTC', now()) - INTERVAL '1 day') 
                       GROUP BY command_name
                       ORDER BY "cmd_uses" DESC
                       LIMIT 10;
                    """
            async with self.bot.db.acquire() as con:
                fetched = await con.fetch(query)
            commands_used_des = '\n'.join(f'{self.number_places[index]}: {command_name} (has been used {cmd_uses} times)'
                                 for (index, (command_name, cmd_uses)) in enumerate(fetched))
            embed.add_field(name="Today", value=commands_used_des)
            await ctx.send(embed=embed)

    async def command_insert(self, ctx):
        """Function to insert command info into self.data_todump"""
        self.bot.successful_command += 1
        if ctx.guild is None:
            guild_id = None
        else:
            guild_id = ctx.guild.id
        async with self.dump_lock:
            self.data_todump.append({
                'guild_id': guild_id,
                'user_id': ctx.author.id,
                'used_at': ctx.message.created_at.isoformat(),
                'command_name': ctx.command.qualified_name,
                'failure': ctx.command_failed,
            })

    async def bulk_database_insert(self):
        """Inserts data into the database if any bulk data exists"""
        query = """INSERT INTO commands_usage (guild_id, user_id, used_at, command_name, failure)
                   SELECT data.guild_id, data.user_id, data.used_at, data.command_name, data.failure
                   FROM jsonb_to_recordset($1::jsonb) AS
                   data(guild_id BIGINT, user_id BIGINT, used_at TIMESTAMP, 
                        command_name TEXT, failure BOOLEAN)
                """
        # If pending data
        if self.data_todump:
            await self.bot.db.execute(query, json.dumps(self.data_todump))
            total = len(self.data_todump)
            # Let's log on more than 1 command
            if total > 1:
                self.bot.log.info(f'{total} commands were added to the database.')
            self.data_todump.clear()

    @tasks.loop(seconds=15.0)
    async def bulk_command_insertion(self):
        async with self.dump_lock:
            await self.bulk_database_insert()
        # Reset command spammers as well
        self.bot.command_spammers = {}

    @commands.Cog.listener()
    async def on_command_completion(self, ctx):
        await self.command_insert(ctx)
    
    async def send_guild_info(self, embed, guild):
        bots = sum(member.bot for member in guild.members)
        humans = guild.member_count - bots
        embed.add_field(name='Guild Name', value=guild.name)
        embed.add_field(name='Guild ID', value=guild.id)
        embed.add_field(name='Member Count', value=f"Bots: {bots}\nHumans: {humans}")
        embed.add_field(name='Owner', value=f"{guild.owner} | ID: {guild.owner.id}")
        wbhk = discord.Webhook.from_url
        adp = discord.AsyncWebhookAdapter(self.bot.aiosession)
        webhook = wbhk(config.webhook_glog, adapter=adp)
        await webhook.execute(embed=embed)

    @commands.Cog.listener()
    async def on_guild_join(self, guild):
        embed = discord.Embed(title="Joined New Guild", color=discord.Color.blue())
        await self.send_guild_info(embed, guild)

    @commands.Cog.listener()
    async def on_guild_remove(self, guild):
        embed = discord.Embed(title="Left Guild", color=discord.Color.red())
        self.bot.log.info(f"Left Guild | {guild.name} | {guild.id}")
        await self.send_guild_info(embed, guild)

    @commands.Cog.listener()
    async def on_guild_unavailable(self, guild):
        if not self.bot.is_ready():
            return
        if guild.id in self.unavailable_guilds:
            return
        embed = discord.Embed(title="🚧 Guild Unavailable", 
                              color=discord.Color.red())
        self.bot.log.info(f"🚧 Guild Unavailable | {guild.name} "
                          f"| {guild.id}")
        self.unavailable_guilds.append(guild.id)
        await self.send_guild_info(embed, guild)

    @commands.Cog.listener()
    async def on_guild_available(self, guild):
        if not self.bot.is_ready():
            return
        embed = discord.Embed(title="✅ Guild Available", 
                              color=discord.Color.green())
        self.bot.log.info(f"✅ Guild Available | {guild.name} "
                          f"| {guild.id}")
        self.unavailable_guilds.remove(guild.id)
        await self.send_guild_info(embed, guild)

def setup(bot):
    bot.add_cog(Meta(bot))<|MERGE_RESOLUTION|>--- conflicted
+++ resolved
@@ -228,7 +228,6 @@
         self.original_help_command = bot.help_command
         bot.help_command = PaginatedHelpCommand()
         bot.help_command.cog = self
-<<<<<<< HEAD
         self.number_places = (
             '\N{FIRST PLACE MEDAL}',
             '\N{SECOND PLACE MEDAL}',
@@ -244,9 +243,7 @@
         # Protect our data
         self.dump_lock = asyncio.Lock(loop=bot.loop)
         self.data_todump = []
-=======
         self.unavailable_guilds = []
->>>>>>> ee470013
 
     def cog_unload(self):
         self.bot.help_command = self.original_help_command
